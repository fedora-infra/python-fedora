# Portuguese (Brazil) translations for python-fedora.
# Copyright (C) 2008 ORGANIZATION
# This file is distributed under the same license as the python-fedora
# project.
#
# FIRST AUTHOR <EMAIL@ADDRESS>, 2008, 2009.
# Diego Búrigo Zacarão <diegobz@fedoraproject.org>, 2009.
msgid ""
msgstr ""
"Project-Id-Version: python-fedora 0.3.6\n"
"Report-Msgid-Bugs-To: EMAIL@ADDRESS\n"
<<<<<<< HEAD
"POT-Creation-Date: 2010-03-02 20:28-0500\n"
"PO-Revision-Date: 2010-03-02 20:29-0500\n"
=======
"POT-Creation-Date: 2009-05-13 22:15+0700\n"
"PO-Revision-Date: 2010-03-11 08:52-0500\n"
>>>>>>> 4ca0b132
"Last-Translator: Rafael Gomes <rafaelgomes@projetofedora.org>\n"
"Language-Team: American English <fedora-trans-pt_br@redhat.com>\n"
"MIME-Version: 1.0\n"
"Content-Type: text/plain; charset=UTF-8\n"
"Content-Transfer-Encoding: 8bit\n"
"Plural-Forms: nplurals=2; plural=(n != 1)\n"
"Generated-By: Babel 0.9.4\n"

#: fedora/release.py:9
msgid "Python modules for interacting with Fedora Services"
msgstr "Módulo python para interagir com o serviço Fedora"

#: fedora/release.py:10
msgid ""
"\n"
"The Fedora Project runs many different services.  These services help us to\n"
"package software, develop new programs, and generally put together the "
"distro.\n"
"This package contains software that helps us do that.\n"
msgstr ""
"\n"
"O Projeto Fedora executa diferentes serviços. Esses serviços nos ajudam a\n"
"empacotar software, desenvolver novos programas e geralmente colocado junto "
"a distro.\n"
"Esse pacote contém software que nos ajudam a fazer isso.\n"

#: fedora/textutils.py:79
#, python-format
msgid ""
"to_unicode was given \"%(obj)s\" which is neither a byte string (str) or a "
"unicode string"
msgstr ""

#: fedora/textutils.py:82 fedora/textutils.py:140
#, python-format
msgid "non_string value, %(param)s, is not set to a valid action"
msgstr ""

#: fedora/textutils.py:137
#, python-format
msgid ""
<<<<<<< HEAD
"to_bytes was given \"%(obj)s\" which is neither a unicode string or a byte "
"string (str)obj"
=======
"to_bytes was given \"%(obj)s\" which is neither a unicode string or a "
"byte string (str)"
>>>>>>> 4ca0b132
msgstr ""

#: fedora/accounts/fas2.py:8
msgid ""
"fedora.accounts.fas2 has moved to fedora.client.fas2.  This location will "
"disappear in 0.4"
msgstr ""
"fedora.accounts.fas2 foi movido para fedora.client.fas2.  Esta localização "
"irá desaparecer na versão 0.4"

#: fedora/client/baseclient.py:85 fedora/client/baseclient.py:204
#: fedora/client/baseclient.py:223 fedora/client/baseclient.py:235
msgid "session_cookie is deprecated, use session_id instead"
msgstr "session_cookie foi descontinuado, use session_id como alternativa"

#: fedora/client/baseclient.py:103
#, python-format
msgid "Unable to load session from %(file)s"
msgstr "Impossível carregar sessão a partir de %(file)s"

#: fedora/client/baseclient.py:120
#, python-format
msgid "Unable to create %(dir)s: %(error)s"
msgstr "Impossível criar %(dir)s: %(error)s"

#: fedora/client/baseclient.py:132
#, python-format
msgid "Unable to write to session file %(session)s: %(error)s"
msgstr "Impossível gravar no arquivo de sessão %(session)s: %(error)s"

#: fedora/client/baseclient.py:154
#, python-format
msgid "No session cached for \"%s\""
msgstr "Nenhuma sessão em cache para \"%s\""

#: fedora/client/baseclient.py:276
#, python-format
msgid "send_request() got an unexpected keyword argument \"%s\""
msgstr "send_request() obteve um argumento de palavra-chave inesperado \"%s\""

#: fedora/client/baseclient.py:280
msgid "send_request() got an unexpected keyword argument \"input\""
msgstr ""
"send_request() obteve um argumento de palavra-chave inesperado \"input\""

#: fedora/client/baseclient.py:284
msgid "send_request() got an unexpected keyword argument"
msgstr "send_request() obteve um argumento de palavra-chave inesperado"

#: fedora/client/baseclient.py:288
msgid ""
"send_request(input) is deprecated.  Use send_request(req_params) instead"
msgstr ""
"send_request(input) está depreciado. Utilize send_request(req_params) no "
"lugar deste"

#: fedora/client/baseclient.py:304
msgid ""
"Auth was requested but no way to perform auth was given.  Please set "
"username and password or session_id before calling this function with "
"auth=True"
msgstr ""
"Autorização foi requisitada, mas nenhuma foi dada. Por favor defina nome do "
"usuário e senha ou session_id antes chamando essa função com auth=True"

#: fedora/client/bodhi.py:191
msgid "You must specify a username"
msgstr "Você precisa especificar o nome de usuário"

#: fedora/client/bodhi.py:260
#, python-format
msgid "Reading from %s "
msgstr "Lendo de %s "

#: fedora/client/fas2.py:216
#, python-format
msgid "FAS server unable to retrieve group %s"
msgstr "Servidor FAS incapaz de obter o grupo %s"

#: fedora/client/fas2.py:340
msgid "key must be one of \"id\", \"username\", or \"email\""
msgstr "chave precisa ser uma das: \"id\", \"username\", or \"email\""

#: fedora/client/fas2.py:346
#, python-format
msgid "%(field)s is not a valid field to filter"
msgstr "%(field)s não é um campo válido para filtro"

#: fedora/client/fas2.py:395
msgid ""
"people_by_id() is deprecated and will be removed in 0.4.  Please port your "
"code to use people_by_key(key='id', fields=['human_name', 'email', "
"'username', 'bugzilla_email']) instead"
msgstr ""
"people_by_id() está depreciada e será removida no 0.4. Por favor porte seu "
"código para utilizar people_by_key(key='id', fields=['human_name', 'email', "
"'username', 'bugzilla_email']) no lugar deste."

#: fedora/client/fas2.py:577
msgid "FAS server unable to retrieve group members"
msgstr "Servidor FAS incapaz de obter mebros do grupo"

#: fedora/client/fas2.py:599
msgid "FAS server unable to retrieve user information"
msgstr "Servidor FAS incapaz de obter informações do usuário"

<<<<<<< HEAD
#: fedora/client/fasproxy.py:71
=======
#: fedora/client/fasproxy.py:67
>>>>>>> 4ca0b132
#, fuzzy
msgid "FasProxyClient() got an unexpected keyword argument 'session_as_cookie'"
msgstr "send_request() obteve um argumento de palavra-chave inesperado \"%s\""

#: fedora/client/pkgdb.py:182
#, python-format
msgid ""
"We do not have enough information to create package %(pkg)s. Need version "
"owner."
msgstr ""
"Nós não temos informações o suficiente para cria o pacote %(pkg)s. Precisa "
"do dono da versão."

#: fedora/client/pkgdb.py:193
#, python-format
msgid "PackageDB returned an error creating %(pkg)s: %(msg)s"
msgstr "PackageDB retornou um erro criando %(pkg)s: %(msg)s"

#: fedora/client/pkgdb.py:216 fedora/client/pkgdb.py:272
#, python-format
msgid "Unable to save all information for %(pkg)s: %(msg)s"
msgstr "Impossível salvar todas as informações para %(pkg)s: %(msg)s"

#: fedora/client/pkgdb.py:307
#, python-format
msgid ""
"Collection abbreviation %(collection)s is unknown.  Use F, FC, EL, or OLPC"
msgstr ""
"Abreviação da coleção %(collection)s é desconhecida. Utilize F, FC, EL, ou "
"OLPC"

#: fedora/client/pkgdb.py:332
msgid ""
"collection and collection_ver are deprecated names for collctn_name and "
"collctn_ver respectively.  Ignoring the values given in them."
msgstr ""

#: fedora/client/pkgdb.py:338
msgid ""
"collection has been renamed to collctn_name.\n"
"Please start using the new name.  collection will go away in 0.4.x."
msgstr ""

#: fedora/client/pkgdb.py:344
msgid ""
"collection_ver has been renamed to collctn_ver.\n"
"Please start using the new name.  collection_ver will go away in 0.4.x."
msgstr ""

#: fedora/client/pkgdb.py:381
msgid ""
"collectn_list is a deprecated name for collctn_list.\n"
"Ignoring the value of collectn_list."
msgstr ""

#: fedora/client/pkgdb.py:386
msgid ""
"collectn_list has been renamed to collctn_list.\n"
"Please start using the new name.  collectn_list will go away in 0.4.x."
msgstr ""

#: fedora/client/pkgdb.py:460
msgid ""
"collectn is a deprecated name for collctn.\n"
"Ignoring the value of collectn."
msgstr ""

#: fedora/client/pkgdb.py:465
msgid ""
"collectn has been renamed to collctn.\n"
"Please start using the new name.  collectn will go away in 0.4.x."
msgstr ""

#: fedora/client/pkgdb.py:475
#, fuzzy, python-format
msgid "Collection shortname %(collctn)s is unknown."
msgstr ""
<<<<<<< HEAD
"Abreviação da coleção %(collection)s é desconhecida. Utilize F, FC, EL, ou "
=======
"Abreviação da coleção %(collctn)s é desconhecida. Utilize F, FC, EL, ou "
>>>>>>> 4ca0b132
"OLPC"

#: fedora/client/proxyclient.py:149
msgid "proxyclient.__init__:entered"
msgstr "proxyclient.__init__:entrou"

#: fedora/client/proxyclient.py:158
msgid ""
"Returning cookies from send_request() is deprecated and will be removed in "
"0.4.  Please port your code to use a session_id instead by calling the "
"ProxyClient constructor with session_as_cookie=False"
msgstr ""
"Retornar cookies de send_request() está depreciada e será removida em 0.4. "
"Por favor porte seu código para utilizar um session_id no lugar deste "
"chamado um construtor ProxyClient com session_as_cookie=False"

#: fedora/client/proxyclient.py:164
msgid "proxyclient.__init__:exited"
msgstr "proxyclient.__init__:saiu"

#: fedora/client/proxyclient.py:236
msgid "proxyclient.send_request: entered"
msgstr "proxyclient.send_request: entrou"

#: fedora/client/proxyclient.py:245
msgid ""
"Giving a cookie to send_request() to authenticate is deprecated and will be "
"removed in 0.4. Please port your code to use session_id instead."
msgstr ""
"Dando um cookie para to send_request() autenticar está depreciada e será "
"removida no 0.4. Por favor porte seu código para utilizar session_id no "
"lugar deste."

#: fedora/client/proxyclient.py:255
msgid "username and password must both be set in auth_params"
msgstr "usuário e senha devem ambos estar configurados em auth_params"

#: fedora/client/proxyclient.py:258
msgid ""
"No known authentication methods specified: set \"cookie\" in auth_params or "
"set both username and password in auth_params"
msgstr ""
"Métodos de autenticação específicados não conhecidos : defina \"cookie\" em "
"auth_params ou defina ambos; nome de usuário e senha em auth_params"

#: fedora/client/proxyclient.py:315
#, python-format
msgid "Creating request %(url)s"
msgstr "Criando requisição %(url)s"

#: fedora/client/proxyclient.py:316
#, python-format
msgid "Headers: %(header)s"
msgstr "Cabeçalhos: %(header)s"

#: fedora/client/proxyclient.py:320
#, python-format
msgid "Data: %(data)s"
msgstr "Dados: %(data)s"

#: fedora/client/proxyclient.py:332
msgid "Authentication failed logging in"
msgstr "Falha de autenticação ao logar"

#: fedora/client/proxyclient.py:334
msgid ""
"Unable to log into server.  Invalid authentication tokens.  Send new "
"username and password"
msgstr "Não foi possível fazer login no servidor. Envie novo usuário e senha"

#: fedora/client/proxyclient.py:340
msgid "Unknown HTTP Server Response"
msgstr "Reposta desconhecida do servidor HTTP"

#: fedora/client/proxyclient.py:362
#, python-format
msgid "Error returned from simplejson while processing %(url)s: %(err)s"
msgstr "Erro retornado de simplejson enquanto processando %(url)s: %(err)s"

#: fedora/client/proxyclient.py:377
msgid "proxyclient.send_request: exited"
msgstr "proxyclient.send_request: saiu"

#: fedora/client/wiki.py:64
#, python-format
msgid "Login failed: %s"
msgstr "Login falhou: %s"

#: fedora/client/wiki.py:85
#, python-format
msgid "From %(then)s to %(now)s"
msgstr "De %(then)s para %(now)s"

#: fedora/client/wiki.py:88
#, python-format
msgid "%d wiki changes in the past week"
msgstr "%d mudanças na wiki na semana passada"

#: fedora/client/wiki.py:90
msgid ""
"Warning: Number of changes reaches the API return limit.\n"
"You will not get the complete list of changes unless\n"
"you run this script using a 'bot' account."
msgstr ""
"Atenção: Números de mudanças ultrapassou o limite de retorno da API.\n"
"Você não obterá a lista completa das mudanças sem que\n"
"você execute esse script utilizando uma conta 'bot'."

#: fedora/client/wiki.py:100
msgid ""
"\n"
"== Most active wiki users =="
msgstr ""
"\n"
"== Usuários mais ativos do wiki =="

#: fedora/client/wiki.py:107
msgid ""
"\n"
"== Most edited pages =="
msgstr ""
"\n"
"== Páginas mais editadas =="

#: fedora/compat25/defaultdict.py:40
msgid "First argument must be callable"
msgstr "Primeiro argumento deve ser chamado"

#: fedora/django/auth/models.py:50
msgid "Loading FAS groups..."
msgstr "Abrindo grupos do FAS..."

#: fedora/django/auth/models.py:56
msgid "Unable to load FAS groups. Did you set FAS_USERNAME and FAS_PASSWORD?"
msgstr ""
"Não foi possível abrir os grupos do FAS. Você definiu FAS_USERNAME e "
"FAS_PASSWORD?"

#: fedora/django/auth/models.py:63
msgid "FAS groups loaded. Don't forget to unset FAS_USERNAME and FAS_PASSWORD."
msgstr ""
"Grupos do FAs abertos. Não esqueça de desfazer FAS_USERNAME e FAS_PASSWORD."

#: fedora/tg/client.py:8
msgid ""
"fedora.tg.client has moved to fedora.client.  This location will disappear "
"in 0.4"
msgstr ""
"fedora.tg.client foi movido para fedora.client.  Essa localização irá "
"desaparecer no 0.4"

#: fedora/tg/controllers.py:60
#, python-format
msgid "Welcome, %s"
msgstr "Bem vindo, %s"

#: fedora/tg/controllers.py:69
msgid ""
"The credentials you supplied were not correct or did not grant access to "
"this resource."
msgstr ""
"As credenciais que forneceu não foram corretas ou não concederam o acesso a "
"este recurso."

#: fedora/tg/controllers.py:72
msgid "You must provide your credentials before accessing this resource."
msgstr "Você deve prover sua credencial antes de acessar esse recurso."

#: fedora/tg/controllers.py:75
msgid "Please log in."
msgstr "Por favor efetue log in."

#: fedora/tg/controllers.py:100
msgid "You have successfully logged out."
msgstr "You efetuo log off com sucesso."

#: fedora/tg/tg1utils.py:100
msgid "url() expects a dictionary for query parameters"
msgstr "url() espera um dicionário para consultas de parâmetros"

#: fedora/tg/util.py:40
msgid ""
"fedora.tg.util is deprecated.  Switch to one of these instead:   TG1 apps: "
"fedora.tg.tg1utils   TG2 apps: fedora.tg.tg2utils.  This file will disappear "
"in 0.4"
msgstr ""

#: fedora/tg/identity/jsonfasprovider1.py:227
#: fedora/tg/identity/jsonfasprovider2.py:389
#, python-format
msgid "Error logging in %(user)s: %(error)s"
msgstr "Erro logando em %(user)s: %(error)s"

#: fedora/tg/identity/jsonfasprovider2.py:60
msgid ""
"Cannot enable ssl certificate auth via identity.ssl without setting fas."
"usernamme and fas.password for authorization"
msgstr ""
"Não pode habilitar autenticação de certificado ssl via identity.ssl  sem "
"definir fas.usernamme e fas.password para autorização"

#: fedora/tg/identity/jsonfasprovider2.py:155
#, python-format
msgid "jsonfasprovider, ssl, returned errors from send_request: %s"
msgstr "jsonfasprovider, ssl, retornou errors de send_request: %s"

#: fedora/tg/identity/jsonfasprovider2.py:166
#, python-format
msgid "jsonfasprovider returned errors from send_request: %s"
msgstr "jsonfasprovider, retornou errors de send_request: %s"

#: fedora/tg/templates/genshi/login.html:10
msgid "Log In"
msgstr "Log In"

#: fedora/tg/templates/genshi/login.html:14
msgid "User Name:"
msgstr "Nome de usuário:"

#: fedora/tg/templates/genshi/login.html:17
msgid "Password:"
msgstr "Senha:"

#: fedora/tg/templates/genshi/login.html:21
#: fedora/tg/templates/genshi/login.html:84
msgid "Login"
msgstr "Login"

#: fedora/tg/templates/genshi/login.html:28
msgid "CSRF attacks"
msgstr "Ataques CSRF"

#: fedora/tg/templates/genshi/login.html:29
msgid ""
" are a means for a malicious website to make a request of another\n"
"        web server as the user who contacted the malicious web site.  The\n"
"        purpose of this page is to help protect your account and this "
"server\n"
"        from attacks from such malicious web sites.  By clicking below, you "
"are\n"
"        proving that you are a person rather than just the web browser\n"
"        forwarding your authentication cookies on behalf of a malicious\n"
"        website."
msgstr ""
"São um meio para um site malicioso fazer uma requisição para outro\n"
"       servidor web como o usuário contactou o malicioso site. O\n"
"       propósito dessa página é ajudar a proteger sua conta e esse servidor\n"
"       de ataques desses sites maliciosos. Clicando abaixo, você está\n"
"       provando que você é uma pessoa e não apenas o navegador web\n"
"       encaminhando seus cookies de autenticação em nome de um site\n"
"       malicioso."

#: fedora/tg/templates/genshi/login.html:36
msgid "I am a human"
msgstr "Eu sou humano"

#: fedora/tg/templates/genshi/login.html:41
msgid "Forgot Password?"
msgstr "Esqueceu a senha"

#: fedora/tg/templates/genshi/login.html:42
msgid "Sign Up"
msgstr "Inscrever-se"

#: fedora/tg/templates/genshi/login.html:60
msgid "Welcome"
msgstr "Bem vindo"

#: fedora/tg/templates/genshi/login.html:82
msgid "You are not logged in"
msgstr "Você não está logado"

#: fedora/tg/templates/genshi/login.html:89
msgid "CSRF protected"
msgstr "Protegido contra CSRF"

#: fedora/tg/templates/genshi/login.html:91
msgid "Verify Login"
msgstr "Verifique o login"

#: fedora/tg/templates/genshi/login.html:97
msgid "Logout"
msgstr "Logout"

#: fedora/tg/visit/jsonfasvisit1.py:107 fedora/tg/visit/jsonfasvisit2.py:108
#, python-format
msgid "updating visit (%s)"
msgstr "atualizando visita (%s)"

#: fedora/wsgi/csrf.py:117
msgid "Creating CSRFProtectionMiddleware"
msgstr ""

#: fedora/wsgi/csrf.py:126
#, python-format
msgid "clean_environ(%s)"
msgstr ""

#: fedora/wsgi/csrf.py:129
#, python-format
msgid "Deleting %(key)s from environ"
msgstr ""

#: fedora/wsgi/csrf.py:141
#, python-format
msgid "CSRFProtectionMiddleware(%(r_path)s)"
msgstr ""

#: fedora/wsgi/csrf.py:148
msgid "User supplied CSRF token matches environ!"
msgstr ""

#: fedora/wsgi/csrf.py:151
msgid "Clearing identity"
msgstr ""

#: fedora/wsgi/csrf.py:154
#, python-format
msgid ""
"Invalid CSRF token.  User supplied (%(u_token)s) does not match what's in"
" our environ (%(e_token)s)"
msgstr ""

#: fedora/wsgi/csrf.py:162
msgid "CSRF_AUTH_STATE; rewriting headers"
msgstr ""

#: fedora/wsgi/csrf.py:168
#, python-format
msgid "response.location = %(r_loc)s"
msgstr ""

#: fedora/wsgi/csrf.py:240
#, python-format
msgid "CSRFMetadataProvider.add_metadata(%(r_path)s)"
msgstr ""

#: fedora/wsgi/csrf.py:246
#, python-format
msgid "session_id = %(s_id)r"
msgstr ""

#: fedora/wsgi/csrf.py:251
msgid "Identity updated with CSRF token"
msgstr ""

#: fedora/wsgi/csrf.py:254
msgid "Setting CSRF_AUTH_STATE"
msgstr ""

#: fedora/wsgi/csrf.py:264
msgid "Got HTTPFound(302) from repoze.who.application"
msgstr ""

#: fedora/wsgi/csrf.py:270
#, fuzzy, python-format
msgid "Altered headers: %(headers)s"
msgstr "Cabeçalhos: %(header)s"

#: fedora/wsgi/csrf.py:273
#, python-format
msgid "Invalid session cookie %(s_id)r, not setting CSRF token!"
msgstr ""

#: fedora/wsgi/csrf.py:283
#, python-format
msgid "%(token)s in GET"
msgstr ""

#: fedora/wsgi/csrf.py:290
#, python-format
msgid "%(token)s in POST"
msgstr ""

#: fedora/wsgi/faswho/faswhoplugin.py:110
msgid "Keep alive cache miss"
msgstr ""

#: fedora/wsgi/faswho/faswhoplugin.py:124
msgid "in identify()"
msgstr ""

#: fedora/wsgi/faswho/faswhoplugin.py:131
#, python-format
msgid "Request identify for cookie %(cookie)s"
msgstr ""

#: fedora/wsgi/faswho/faswhoplugin.py:155
msgid "In remember()"
msgstr ""

#: fedora/wsgi/faswho/faswhoplugin.py:168
msgid "In forget()"
msgstr ""

#: fedora/wsgi/faswho/faswhoplugin.py:175
#, python-format
msgid "Forgetting login data for cookie %(s_id)s"
msgstr ""

#: fedora/wsgi/faswho/faswhoplugin.py:192
msgid "In authenticate()"
msgstr ""

#: fedora/wsgi/faswho/faswhoplugin.py:216
#, fuzzy
msgid "Authentication failed, setting error"
msgstr "Falha de autenticação ao logar"

#: fedora/wsgi/faswho/faswhoplugin.py:237
msgid "An unknown error happened when trying to log you in.  Please try again."
msgstr ""

#: fedora/wsgi/faswho/faswhoplugin.py:248
msgid "Metadata cache miss - refreshing metadata"
msgstr ""

#: fedora/wsgi/faswho/faswhoplugin.py:279
msgid "In add_metadata"
msgstr ""

#: fedora/wsgi/faswho/faswhoplugin.py:283
msgid "Error exists in session, no need to set metadata"
msgstr ""

#: fedora/wsgi/faswho/faswhoplugin.py:293
#, python-format
msgid "Request metadata for cookie %(cookie)s"
msgstr ""

#: fedora/wsgi/test/controllers/root.py:31
msgid "Wrong credentials"
msgstr ""

#: fedora/wsgi/test/controllers/root.py:46
#, fuzzy, python-format
msgid "Welcome back, %s!"
msgstr "Bem vindo, %s"

#: fedora/wsgi/test/controllers/root.py:56
msgid "We hope to see you soon!"
msgstr ""

#~ msgid "non_string value, %(param)s, is not set to a valid actionparam"
#~ msgstr ""

#~ msgid ""
#~ "to_bytes was given \"%(obj)s\" which is"
#~ " neither a unicode string or a "
#~ "byte string (str)obj"
#~ msgstr ""

#~ msgid ""
#~ "collection and collection_ver are deprecated"
#~ " names for collctn_name and collctn_ver "
#~ "respectively.\n"
#~ "Ignoring the values given in them."
#~ msgstr ""
<|MERGE_RESOLUTION|>--- conflicted
+++ resolved
@@ -9,13 +9,8 @@
 msgstr ""
 "Project-Id-Version: python-fedora 0.3.6\n"
 "Report-Msgid-Bugs-To: EMAIL@ADDRESS\n"
-<<<<<<< HEAD
-"POT-Creation-Date: 2010-03-02 20:28-0500\n"
-"PO-Revision-Date: 2010-03-02 20:29-0500\n"
-=======
 "POT-Creation-Date: 2009-05-13 22:15+0700\n"
 "PO-Revision-Date: 2010-03-11 08:52-0500\n"
->>>>>>> 4ca0b132
 "Last-Translator: Rafael Gomes <rafaelgomes@projetofedora.org>\n"
 "Language-Team: American English <fedora-trans-pt_br@redhat.com>\n"
 "MIME-Version: 1.0\n"
@@ -57,13 +52,8 @@
 #: fedora/textutils.py:137
 #, python-format
 msgid ""
-<<<<<<< HEAD
-"to_bytes was given \"%(obj)s\" which is neither a unicode string or a byte "
-"string (str)obj"
-=======
 "to_bytes was given \"%(obj)s\" which is neither a unicode string or a "
 "byte string (str)"
->>>>>>> 4ca0b132
 msgstr ""
 
 #: fedora/accounts/fas2.py:8
@@ -170,11 +160,7 @@
 msgid "FAS server unable to retrieve user information"
 msgstr "Servidor FAS incapaz de obter informações do usuário"
 
-<<<<<<< HEAD
-#: fedora/client/fasproxy.py:71
-=======
 #: fedora/client/fasproxy.py:67
->>>>>>> 4ca0b132
 #, fuzzy
 msgid "FasProxyClient() got an unexpected keyword argument 'session_as_cookie'"
 msgstr "send_request() obteve um argumento de palavra-chave inesperado \"%s\""
@@ -252,11 +238,7 @@
 #, fuzzy, python-format
 msgid "Collection shortname %(collctn)s is unknown."
 msgstr ""
-<<<<<<< HEAD
-"Abreviação da coleção %(collection)s é desconhecida. Utilize F, FC, EL, ou "
-=======
 "Abreviação da coleção %(collctn)s é desconhecida. Utilize F, FC, EL, ou "
->>>>>>> 4ca0b132
 "OLPC"
 
 #: fedora/client/proxyclient.py:149
