# translation of pl.po to Polish
# Piotr Drąg <piotrdrag@gmail.com>, 2009.
#
msgid ""
msgstr ""
"Project-Id-Version: pl\n"
"Report-Msgid-Bugs-To: \n"
<<<<<<< HEAD
"POT-Creation-Date: 2010-03-02 20:28-0500\n"
"PO-Revision-Date: 2010-03-03 12:09+0100\n"
=======
"POT-Creation-Date: 2009-03-20 00:04+0700\n"
"PO-Revision-Date: 2010-03-11 08:52-0500\n"
>>>>>>> 4ca0b132
"Last-Translator: Piotr Drąg <piotrdrag@gmail.com>\n"
"Language-Team: Polish <trans-pl@lists.fedoraproject.org>\n"
"MIME-Version: 1.0\n"
"Content-Type: text/plain; charset=UTF-8\n"
"Content-Transfer-Encoding: 8bit\n"

#: fedora/release.py:9
msgid "Python modules for interacting with Fedora Services"
msgstr "Moduły Pythona do współpracowania z usługami Fedory"

#: fedora/release.py:10
msgid ""
"\n"
"The Fedora Project runs many different services.  These services help us to\n"
"package software, develop new programs, and generally put together the "
"distro.\n"
"This package contains software that helps us do that.\n"
msgstr ""
"\n"
"Projekt Fedora prowadzi wiele różnych usług. Pomagają one tworzyć\n"
"pakiety oprogramowania, tworzyć nowe programy, i w ogóle składać\n"
"dystrybucję.\n"
"Ten pakiet zawiera oprogramowanie, które w tym pomaga.\n"

#: fedora/textutils.py:79
#, python-format
msgid ""
"to_unicode was given \"%(obj)s\" which is neither a byte string (str) or a "
"unicode string"
msgstr ""
"to_unicode podano \"%(obj)s\", które nie jest ciągiem bajtów (str), ani "
"ciągiem unikodu"

#: fedora/textutils.py:82 fedora/textutils.py:140
#, python-format
msgid "non_string value, %(param)s, is not set to a valid action"
msgstr ""
"wartość non_string value, %(param)s, nie jest ustawiona na prawidłowy "
"actionparam"

#: fedora/textutils.py:137
#, python-format
msgid ""
<<<<<<< HEAD
"to_bytes was given \"%(obj)s\" which is neither a unicode string or a byte "
"string (str)obj"
=======
"to_bytes was given \"%(obj)s\" which is neither a unicode string or a "
"byte string (str)"
>>>>>>> 4ca0b132
msgstr ""
"to_bytes podano \"%(obj)s\", który nie jest ciągiem unikodu, ani cięgiem "
"bajtów (str)obj"

#: fedora/accounts/fas2.py:8
msgid ""
"fedora.accounts.fas2 has moved to fedora.client.fas2.  This location will "
"disappear in 0.4"
msgstr ""
"fedora.accounts.fas2 zostało przeniesione do fedora.client.fas2. To "
"położenie zniknie w wersji 0.4"

#: fedora/client/baseclient.py:85 fedora/client/baseclient.py:204
#: fedora/client/baseclient.py:223 fedora/client/baseclient.py:235
msgid "session_cookie is deprecated, use session_id instead"
msgstr "session_cookie jest przestarzałe, należy użyć session_id zamiast tego"

#: fedora/client/baseclient.py:103
#, python-format
msgid "Unable to load session from %(file)s"
msgstr "Nie można wczytać sesji z %(file)s"

#: fedora/client/baseclient.py:120
#, python-format
msgid "Unable to create %(dir)s: %(error)s"
msgstr "Nie można utworzyć %(dir)s: %(error)s"

#: fedora/client/baseclient.py:132
#, python-format
msgid "Unable to write to session file %(session)s: %(error)s"
msgstr "Nie można zapisać do pliku sesji %(session)s: %(error)s"

#: fedora/client/baseclient.py:154
#, python-format
msgid "No session cached for \"%s\""
msgstr "Nie zapisano sesji w pamięci podręcznej dla \"%s\""

#: fedora/client/baseclient.py:276
#, python-format
msgid "send_request() got an unexpected keyword argument \"%s\""
msgstr ""
"send_request() otrzymało nieoczekiwany parametr słowa kluczowego \"%s\""

#: fedora/client/baseclient.py:280
msgid "send_request() got an unexpected keyword argument \"input\""
msgstr ""
"send_request() otrzymało nieoczekiwany parametr słowa kluczowego \"input\""

#: fedora/client/baseclient.py:284
msgid "send_request() got an unexpected keyword argument"
msgstr "send_request() otrzymało nieoczekiwany parametr słowa kluczowego"

#: fedora/client/baseclient.py:288
msgid ""
"send_request(input) is deprecated.  Use send_request(req_params) instead"
msgstr ""
"send_request(input) jest przestarzałe. Należy użyć send_request(req_params) "
"zamiast tego"

#: fedora/client/baseclient.py:304
msgid ""
"Auth was requested but no way to perform auth was given.  Please set "
"username and password or session_id before calling this function with "
"auth=True"
msgstr ""
"Zażądano uwierzytelnienia, ale nie podano sposobu na jego wykonanie. Proszę "
"ustawić nazwę użytkownika i hasło lub session_id przed wywołaniem tej "
"funkcji za pomocą auth=True"

#: fedora/client/bodhi.py:191
msgid "You must specify a username"
msgstr "Należy podać nazwę użytkownika"

#: fedora/client/bodhi.py:260
#, python-format
msgid "Reading from %s "
msgstr "Odczytywanie z %s "

#: fedora/client/fas2.py:216
#, python-format
msgid "FAS server unable to retrieve group %s"
msgstr "Serwer FAS nie może pobrać grupy %s"

#: fedora/client/fas2.py:340
msgid "key must be one of \"id\", \"username\", or \"email\""
msgstr "klucz musi być jednym z \"id\", \"username\" lub \"email\""

#: fedora/client/fas2.py:346
#, python-format
msgid "%(field)s is not a valid field to filter"
msgstr "%(field)s nie jest prawidłowym polem do filtrowania"

#: fedora/client/fas2.py:395
msgid ""
"people_by_id() is deprecated and will be removed in 0.4.  Please port your "
"code to use people_by_key(key='id', fields=['human_name', 'email', "
"'username', 'bugzilla_email']) instead"
msgstr ""
"people_by_id() jest przestarzałe i zostanie usunięte w wersji 0.4. Proszę "
"przenieść kod, aby używał people_by_key(key='id', fields=['human_name', "
"'email', 'username', 'bugzilla_email']) zamiast tego"

#: fedora/client/fas2.py:577
msgid "FAS server unable to retrieve group members"
msgstr "Serwer FAS nie może pobrać członków grupy"

#: fedora/client/fas2.py:599
msgid "FAS server unable to retrieve user information"
msgstr "Serwer FAS nie może pobrać informacji o użytkowniku"

<<<<<<< HEAD
#: fedora/client/fasproxy.py:71
=======
#: fedora/client/fasproxy.py:67
#, fuzzy
>>>>>>> 4ca0b132
msgid "FasProxyClient() got an unexpected keyword argument 'session_as_cookie'"
msgstr ""
"FasProxyClient() otrzymało nieoczekiwany parametr słowa kluczowego "
"\"session_as_cookie\""

#: fedora/client/pkgdb.py:182
#, python-format
msgid ""
"We do not have enough information to create package %(pkg)s. Need version "
"owner."
msgstr ""
"Brak wystarczającej ilości informacji, aby utworzyć pakiet %(pkg)s. Wymagana "
"jest wersja i właściciel."

#: fedora/client/pkgdb.py:193
#, python-format
msgid "PackageDB returned an error creating %(pkg)s: %(msg)s"
msgstr "PackageDB zwróciło błąd podczas tworzenia %(pkg)s: %(msg)s"

#: fedora/client/pkgdb.py:216 fedora/client/pkgdb.py:272
#, python-format
msgid "Unable to save all information for %(pkg)s: %(msg)s"
msgstr "Nie można zapisać wszystkich informacji dla %(pkg)s: %(msg)s"

#: fedora/client/pkgdb.py:307
#, python-format
msgid ""
"Collection abbreviation %(collection)s is unknown.  Use F, FC, EL, or OLPC"
msgstr ""
"Skrót zbioru %(collection)s jest nieznany. Należy użyć F, FC, EL lub OLPC"

<<<<<<< HEAD
#: fedora/client/pkgdb.py:415
#, python-format
msgid "Collection shortname %(collectn)s is unknown."
msgstr "Krótka nazwa zbioru %(collectn)s jest nieznana."
=======
#: fedora/client/pkgdb.py:332
msgid ""
"collection and collection_ver are deprecated names for collctn_name and "
"collctn_ver respectively.  Ignoring the values given in them."
msgstr ""

#: fedora/client/pkgdb.py:338
msgid ""
"collection has been renamed to collctn_name.\n"
"Please start using the new name.  collection will go away in 0.4.x."
msgstr ""

#: fedora/client/pkgdb.py:344
msgid ""
"collection_ver has been renamed to collctn_ver.\n"
"Please start using the new name.  collection_ver will go away in 0.4.x."
msgstr ""

#: fedora/client/pkgdb.py:381
msgid ""
"collectn_list is a deprecated name for collctn_list.\n"
"Ignoring the value of collectn_list."
msgstr ""

#: fedora/client/pkgdb.py:386
msgid ""
"collectn_list has been renamed to collctn_list.\n"
"Please start using the new name.  collectn_list will go away in 0.4.x."
msgstr ""

#: fedora/client/pkgdb.py:460
msgid ""
"collectn is a deprecated name for collctn.\n"
"Ignoring the value of collectn."
msgstr ""

#: fedora/client/pkgdb.py:465
msgid ""
"collectn has been renamed to collctn.\n"
"Please start using the new name.  collectn will go away in 0.4.x."
msgstr ""

#: fedora/client/pkgdb.py:475
#, fuzzy, python-format
msgid "Collection shortname %(collctn)s is unknown."
msgstr "Skrót zbioru %(collctn)s jest nieznany. Użyj F, FC, EL lub OLPC"
>>>>>>> 4ca0b132

#: fedora/client/proxyclient.py:149
msgid "proxyclient.__init__:entered"
msgstr "proxyclient.__init__: rozpoczęto"

#: fedora/client/proxyclient.py:158
msgid ""
"Returning cookies from send_request() is deprecated and will be removed in "
"0.4.  Please port your code to use a session_id instead by calling the "
"ProxyClient constructor with session_as_cookie=False"
msgstr ""
"Zwracanie ciasteczek z send_request() jest przestarzałe i zostanie usunięte "
"w wersji 0.4. Proszę przenieść kod, aby używał session_id zamiast przez "
"wywołanie konstruktora ProxyClient za pomocą session_as_cookie=False"

#: fedora/client/proxyclient.py:164
msgid "proxyclient.__init__:exited"
msgstr "proxyclient.__init__: zakończono"

#: fedora/client/proxyclient.py:236
msgid "proxyclient.send_request: entered"
msgstr "proxyclient.send_request: rozpoczęto"

#: fedora/client/proxyclient.py:245
msgid ""
"Giving a cookie to send_request() to authenticate is deprecated and will be "
"removed in 0.4. Please port your code to use session_id instead."
msgstr ""
"Podanie ciasteczka send_request(), aby uwierzytelnić jest przestarzałe i "
"zostanie usunięte w wersji 0.4. Proszę przenieść kod kod, aby używał "
"session_id zamiast tego."

#: fedora/client/proxyclient.py:255
msgid "username and password must both be set in auth_params"
msgstr "nazwa użytkownika i hasło muszą być ustawione w auth_params"

#: fedora/client/proxyclient.py:258
msgid ""
"No known authentication methods specified: set \"cookie\" in auth_params or "
"set both username and password in auth_params"
msgstr ""
"Nie podano znanych metod uwierzytelniania: należy ustawić \"cookie\" w "
"auth_params lub ustawić nazwę użytkownika i hasło w auth_params"

#: fedora/client/proxyclient.py:315
#, python-format
msgid "Creating request %(url)s"
msgstr "Tworzenie żądania %(url)s"

#: fedora/client/proxyclient.py:316
#, python-format
msgid "Headers: %(header)s"
msgstr "Nagłówki: %(header)s"

#: fedora/client/proxyclient.py:320
#, python-format
msgid "Data: %(data)s"
msgstr "Dane: %(data)s"

#: fedora/client/proxyclient.py:332
msgid "Authentication failed logging in"
msgstr "Uwierzytelnienie i zalogowanie nie powiodło się"

#: fedora/client/proxyclient.py:334
msgid ""
"Unable to log into server.  Invalid authentication tokens.  Send new "
"username and password"
msgstr ""
"Nie można zalogować się do serwera. Nieprawidłowe tokeny uwierzytelniania. "
"Należy wysłać nową nazwę użytkownika i hasło"

#: fedora/client/proxyclient.py:340
msgid "Unknown HTTP Server Response"
msgstr "Nieznana odpowiedź serwera HTTP"

#: fedora/client/proxyclient.py:362
#, python-format
msgid "Error returned from simplejson while processing %(url)s: %(err)s"
msgstr "Zwrócono błąd z simplejson podczas przetwarzania %(url)s: %(err)s"

#: fedora/client/proxyclient.py:377
msgid "proxyclient.send_request: exited"
msgstr "proxyclient.send_request: zakończono"

#: fedora/client/wiki.py:64
#, python-format
msgid "Login failed: %s"
msgstr "Zalogowanie nie powiodło się: %s"

#: fedora/client/wiki.py:85
#, python-format
msgid "From %(then)s to %(now)s"
msgstr "Od %(then)s do %(now)s"

#: fedora/client/wiki.py:88
#, python-format
msgid "%d wiki changes in the past week"
msgstr "%d zmian wiki w przeszłym tygodniu"

#: fedora/client/wiki.py:90
msgid ""
"Warning: Number of changes reaches the API return limit.\n"
"You will not get the complete list of changes unless\n"
"you run this script using a 'bot' account."
msgstr ""
"Ostrzeżenie: liczba zmian osiąga ograniczenie zwrotu API.\n"
"Pełna lista zmian nie zostanie uzyskana, chyba że ten\n"
"skrypt zostanie wykonany używając konta \"bot\"."

#: fedora/client/wiki.py:100
msgid ""
"\n"
"== Most active wiki users =="
msgstr ""
"\n"
"== Najbardziej aktywni użytkownicy wiki =="

#: fedora/client/wiki.py:107
msgid ""
"\n"
"== Most edited pages =="
msgstr ""
"\n"
"== Najczęściej modyfikowane strony =="

#: fedora/compat25/defaultdict.py:40
msgid "First argument must be callable"
msgstr "Pierwszy parametr musi móc być wywoływany"

#: fedora/django/auth/models.py:50
msgid "Loading FAS groups..."
msgstr "Wczytywanie grup FAS..."

#: fedora/django/auth/models.py:56
msgid "Unable to load FAS groups. Did you set FAS_USERNAME and FAS_PASSWORD?"
msgstr "Nie można wczytać grup FAS. Ustawiono FAS_USERNAME i FAS_PASSWORD?"

#: fedora/django/auth/models.py:63
msgid "FAS groups loaded. Don't forget to unset FAS_USERNAME and FAS_PASSWORD."
msgstr ""
"Wczytano grupy FAS. Nie należy zapomnieć o usunięciu ustawienia FAS_USERNAME "
"i FAS_PASSWORD."

#: fedora/tg/client.py:8
msgid ""
"fedora.tg.client has moved to fedora.client.  This location will disappear "
"in 0.4"
msgstr ""
"fedora.tg.client zostało przeniesione do fedora.client. To położenie zniknie "
"w wersji 0.4"

#: fedora/tg/controllers.py:60
#, python-format
msgid "Welcome, %s"
msgstr "Witaj, %s"

#: fedora/tg/controllers.py:69
msgid ""
"The credentials you supplied were not correct or did not grant access to "
"this resource."
msgstr ""
"Podane dane uwierzytelniające nie są poprawne lub nie gwarantują dostępu do "
"tego zasobu."

#: fedora/tg/controllers.py:72
msgid "You must provide your credentials before accessing this resource."
msgstr ""
"Należy podać dane uwierzytelniające przed uzyskaniem dostępu do tego zasobu."

#: fedora/tg/controllers.py:75
msgid "Please log in."
msgstr "Proszę się zalogować."

#: fedora/tg/controllers.py:100
msgid "You have successfully logged out."
msgstr "Pomyślnie wylogowano."

#: fedora/tg/tg1utils.py:100
msgid "url() expects a dictionary for query parameters"
msgstr "url() oczekuje słownika dla parametrów zapytania"

#: fedora/tg/util.py:40
msgid ""
"fedora.tg.util is deprecated.  Switch to one of these instead:   TG1 apps: "
"fedora.tg.tg1utils   TG2 apps: fedora.tg.tg2utils.  This file will disappear "
"in 0.4"
msgstr ""
"fedora.tg.util jest przestarzałe. Proszę przełączyć na jedno z tych: "
"aplikacje TG1: fedora.tg.tg1utils; aplikacje TG2: fedora.tg.tg2utils. Ten "
"plik zniknie w wersji 0.4"

#: fedora/tg/identity/jsonfasprovider1.py:227
#: fedora/tg/identity/jsonfasprovider2.py:389
#, python-format
msgid "Error logging in %(user)s: %(error)s"
msgstr "Błąd podczas logowania %(user)s: %(error)s"

#: fedora/tg/identity/jsonfasprovider2.py:60
msgid ""
"Cannot enable ssl certificate auth via identity.ssl without setting fas."
"usernamme and fas.password for authorization"
msgstr ""
"Nie można włączyć uwierzytelniania certyfikatu SSL przez identity.ssl bez "
"ustawiania fas.usernamme i fas.password dla upoważnienia"

#: fedora/tg/identity/jsonfasprovider2.py:155
#, python-format
msgid "jsonfasprovider, ssl, returned errors from send_request: %s"
msgstr "jsonfasprovider, SSL, zwróciło błędy z send_request: %s"

#: fedora/tg/identity/jsonfasprovider2.py:166
#, python-format
msgid "jsonfasprovider returned errors from send_request: %s"
msgstr "jsonfasprovider zwróciło błędy z send_request: %s"

#: fedora/tg/templates/genshi/login.html:10
msgid "Log In"
msgstr "Zaloguj się"

#: fedora/tg/templates/genshi/login.html:14
msgid "User Name:"
msgstr "Nazwa użytkownika:"

#: fedora/tg/templates/genshi/login.html:17
msgid "Password:"
msgstr "Hasło:"

#: fedora/tg/templates/genshi/login.html:21
#: fedora/tg/templates/genshi/login.html:84
msgid "Login"
msgstr "Zaloguj się"

#: fedora/tg/templates/genshi/login.html:28
msgid "CSRF attacks"
msgstr "Ataki CSRF"

#: fedora/tg/templates/genshi/login.html:29
msgid ""
" are a means for a malicious website to make a request of another\n"
"        web server as the user who contacted the malicious web site.  The\n"
"        purpose of this page is to help protect your account and this "
"server\n"
"        from attacks from such malicious web sites.  By clicking below, you "
"are\n"
"        proving that you are a person rather than just the web browser\n"
"        forwarding your authentication cookies on behalf of a malicious\n"
"        website."
msgstr ""
" służą złośliwym stronom WWW, aby utworzyć żądanie innego serwera WWW\n"
"        jako użytkownik, który skontaktował się ze złośliwą stroną WWW.\n"
"        Celem tej strony jest ochrona konta użytkownika i tego serwera\n"
"        przed atakami z takich złośliwych stron WWW. Naciskając przycisk\n"
"        poniżej użytkownik udowadnia, że jesteś osobą, a nie przeglądarką\n"
"        WWW, przekierowującą ciasteczka uwierzytelniania na złośliwą\n"
"        stronę WWW."

#: fedora/tg/templates/genshi/login.html:36
msgid "I am a human"
msgstr "Jestem człowiekiem"

#: fedora/tg/templates/genshi/login.html:41
msgid "Forgot Password?"
msgstr "Zapomniano hasło?"

#: fedora/tg/templates/genshi/login.html:42
msgid "Sign Up"
msgstr "Zarejestruj się"

#: fedora/tg/templates/genshi/login.html:60
msgid "Welcome"
msgstr "Witaj"

#: fedora/tg/templates/genshi/login.html:82
msgid "You are not logged in"
msgstr "Użytkownik nie jest zalogowany"

#: fedora/tg/templates/genshi/login.html:89
msgid "CSRF protected"
msgstr "Ochrona przed CSRF"

#: fedora/tg/templates/genshi/login.html:91
msgid "Verify Login"
msgstr "Sprawdzenie logowania"

#: fedora/tg/templates/genshi/login.html:97
msgid "Logout"
msgstr "Wyloguj się"

#: fedora/tg/visit/jsonfasvisit1.py:107 fedora/tg/visit/jsonfasvisit2.py:108
#, python-format
msgid "updating visit (%s)"
msgstr "aktualizowanie wizyty (%s)"

#: fedora/wsgi/csrf.py:117
msgid "Creating CSRFProtectionMiddleware"
msgstr ""

#: fedora/wsgi/csrf.py:126
#, python-format
msgid "clean_environ(%s)"
msgstr ""

#: fedora/wsgi/csrf.py:129
#, python-format
msgid "Deleting %(key)s from environ"
msgstr ""

#: fedora/wsgi/csrf.py:141
#, python-format
msgid "CSRFProtectionMiddleware(%(r_path)s)"
msgstr ""

#: fedora/wsgi/csrf.py:148
msgid "User supplied CSRF token matches environ!"
msgstr ""

#: fedora/wsgi/csrf.py:151
msgid "Clearing identity"
msgstr ""

#: fedora/wsgi/csrf.py:154
#, python-format
msgid ""
"Invalid CSRF token.  User supplied (%(u_token)s) does not match what's in"
" our environ (%(e_token)s)"
msgstr ""

#: fedora/wsgi/csrf.py:162
msgid "CSRF_AUTH_STATE; rewriting headers"
msgstr ""

#: fedora/wsgi/csrf.py:168
#, python-format
msgid "response.location = %(r_loc)s"
msgstr ""

#: fedora/wsgi/csrf.py:240
#, python-format
msgid "CSRFMetadataProvider.add_metadata(%(r_path)s)"
msgstr ""

#: fedora/wsgi/csrf.py:246
#, python-format
msgid "session_id = %(s_id)r"
msgstr ""

#: fedora/wsgi/csrf.py:251
msgid "Identity updated with CSRF token"
msgstr ""

#: fedora/wsgi/csrf.py:254
msgid "Setting CSRF_AUTH_STATE"
msgstr ""

#: fedora/wsgi/csrf.py:264
msgid "Got HTTPFound(302) from repoze.who.application"
msgstr ""

#: fedora/wsgi/csrf.py:270
#, fuzzy, python-format
msgid "Altered headers: %(headers)s"
msgstr "Nagłówki: %(header)s"

#: fedora/wsgi/csrf.py:273
#, python-format
msgid "Invalid session cookie %(s_id)r, not setting CSRF token!"
msgstr ""

#: fedora/wsgi/csrf.py:283
#, python-format
msgid "%(token)s in GET"
msgstr ""

#: fedora/wsgi/csrf.py:290
#, python-format
msgid "%(token)s in POST"
msgstr ""

#: fedora/wsgi/faswho/faswhoplugin.py:110
msgid "Keep alive cache miss"
msgstr ""

#: fedora/wsgi/faswho/faswhoplugin.py:124
msgid "in identify()"
msgstr ""

#: fedora/wsgi/faswho/faswhoplugin.py:131
#, python-format
msgid "Request identify for cookie %(cookie)s"
msgstr ""

#: fedora/wsgi/faswho/faswhoplugin.py:155
msgid "In remember()"
msgstr ""

#: fedora/wsgi/faswho/faswhoplugin.py:168
msgid "In forget()"
msgstr ""

#: fedora/wsgi/faswho/faswhoplugin.py:175
#, python-format
msgid "Forgetting login data for cookie %(s_id)s"
msgstr ""

#: fedora/wsgi/faswho/faswhoplugin.py:192
msgid "In authenticate()"
msgstr ""

#: fedora/wsgi/faswho/faswhoplugin.py:216
#, fuzzy
msgid "Authentication failed, setting error"
msgstr "Uwierzytelnienie i zalogowanie nie powiodło się"

#: fedora/wsgi/faswho/faswhoplugin.py:237
msgid "An unknown error happened when trying to log you in.  Please try again."
msgstr ""

#: fedora/wsgi/faswho/faswhoplugin.py:248
msgid "Metadata cache miss - refreshing metadata"
msgstr ""

#: fedora/wsgi/faswho/faswhoplugin.py:279
msgid "In add_metadata"
msgstr ""

#: fedora/wsgi/faswho/faswhoplugin.py:283
msgid "Error exists in session, no need to set metadata"
msgstr ""

#: fedora/wsgi/faswho/faswhoplugin.py:293
#, python-format
msgid "Request metadata for cookie %(cookie)s"
msgstr ""

#: fedora/wsgi/test/controllers/root.py:31
msgid "Wrong credentials"
msgstr "Błędne dane uwierzytelniające"

#: fedora/wsgi/test/controllers/root.py:46
#, python-format
msgid "Welcome back, %s!"
msgstr "Witaj ponownie, %s"

#: fedora/wsgi/test/controllers/root.py:56
msgid "We hope to see you soon!"
<<<<<<< HEAD
msgstr "Do zobaczenia niedługo."
=======
msgstr ""

#~ msgid "non_string value, %(param)s, is not set to a valid actionparam"
#~ msgstr ""

#~ msgid ""
#~ "to_bytes was given \"%(obj)s\" which is"
#~ " neither a unicode string or a "
#~ "byte string (str)obj"
#~ msgstr ""

#~ msgid ""
#~ "collection and collection_ver are deprecated"
#~ " names for collctn_name and collctn_ver "
#~ "respectively.\n"
#~ "Ignoring the values given in them."
#~ msgstr ""
>>>>>>> 4ca0b132
<|MERGE_RESOLUTION|>--- conflicted
+++ resolved
@@ -5,13 +5,8 @@
 msgstr ""
 "Project-Id-Version: pl\n"
 "Report-Msgid-Bugs-To: \n"
-<<<<<<< HEAD
-"POT-Creation-Date: 2010-03-02 20:28-0500\n"
-"PO-Revision-Date: 2010-03-03 12:09+0100\n"
-=======
 "POT-Creation-Date: 2009-03-20 00:04+0700\n"
 "PO-Revision-Date: 2010-03-11 08:52-0500\n"
->>>>>>> 4ca0b132
 "Last-Translator: Piotr Drąg <piotrdrag@gmail.com>\n"
 "Language-Team: Polish <trans-pl@lists.fedoraproject.org>\n"
 "MIME-Version: 1.0\n"
@@ -55,13 +50,8 @@
 #: fedora/textutils.py:137
 #, python-format
 msgid ""
-<<<<<<< HEAD
-"to_bytes was given \"%(obj)s\" which is neither a unicode string or a byte "
-"string (str)obj"
-=======
 "to_bytes was given \"%(obj)s\" which is neither a unicode string or a "
 "byte string (str)"
->>>>>>> 4ca0b132
 msgstr ""
 "to_bytes podano \"%(obj)s\", który nie jest ciągiem unikodu, ani cięgiem "
 "bajtów (str)obj"
@@ -172,12 +162,8 @@
 msgid "FAS server unable to retrieve user information"
 msgstr "Serwer FAS nie może pobrać informacji o użytkowniku"
 
-<<<<<<< HEAD
-#: fedora/client/fasproxy.py:71
-=======
 #: fedora/client/fasproxy.py:67
 #, fuzzy
->>>>>>> 4ca0b132
 msgid "FasProxyClient() got an unexpected keyword argument 'session_as_cookie'"
 msgstr ""
 "FasProxyClient() otrzymało nieoczekiwany parametr słowa kluczowego "
@@ -209,12 +195,6 @@
 msgstr ""
 "Skrót zbioru %(collection)s jest nieznany. Należy użyć F, FC, EL lub OLPC"
 
-<<<<<<< HEAD
-#: fedora/client/pkgdb.py:415
-#, python-format
-msgid "Collection shortname %(collectn)s is unknown."
-msgstr "Krótka nazwa zbioru %(collectn)s jest nieznana."
-=======
 #: fedora/client/pkgdb.py:332
 msgid ""
 "collection and collection_ver are deprecated names for collctn_name and "
@@ -261,7 +241,6 @@
 #, fuzzy, python-format
 msgid "Collection shortname %(collctn)s is unknown."
 msgstr "Skrót zbioru %(collctn)s jest nieznany. Użyj F, FC, EL lub OLPC"
->>>>>>> 4ca0b132
 
 #: fedora/client/proxyclient.py:149
 msgid "proxyclient.__init__:entered"
@@ -707,24 +686,4 @@
 
 #: fedora/wsgi/test/controllers/root.py:56
 msgid "We hope to see you soon!"
-<<<<<<< HEAD
-msgstr "Do zobaczenia niedługo."
-=======
-msgstr ""
-
-#~ msgid "non_string value, %(param)s, is not set to a valid actionparam"
-#~ msgstr ""
-
-#~ msgid ""
-#~ "to_bytes was given \"%(obj)s\" which is"
-#~ " neither a unicode string or a "
-#~ "byte string (str)obj"
-#~ msgstr ""
-
-#~ msgid ""
-#~ "collection and collection_ver are deprecated"
-#~ " names for collctn_name and collctn_ver "
-#~ "respectively.\n"
-#~ "Ignoring the values given in them."
-#~ msgstr ""
->>>>>>> 4ca0b132
+msgstr "Do zobaczenia niedługo."