'''
Information about this python-fedora release
'''

from fedora import _

NAME = 'python-fedora'
<<<<<<< HEAD
VERSION = '0.2.99.10'
DESCRIPTION = _('Python modules for interacting with Fedora services')
LONG_DESCRIPTION = _('''
=======
VERSION = '0.2.99.11.1'
DESCRIPTION = 'Python modules for interacting with Fedora services'
LONG_DESCRIPTION = '''
>>>>>>> 7c591313
The Fedora Project runs many different services.  These services help us to
package software, develop new programs, and generally put together the distro.
This package contains software that helps us do that.
''')
AUTHOR = 'Toshio Kuratomi'
EMAIL = 'tkuratom@redhat.com'
COPYRIGHT = '2007-2008 Red Hat, Inc.'
URL = 'https://fedorahosted.org/python-fedora'
DOWNLOAD_URL = 'https://fedorahosted.org/releases/p/y/python-fedora/'
LICENSE = 'GPLv2'<|MERGE_RESOLUTION|>--- conflicted
+++ resolved
@@ -5,15 +5,9 @@
 from fedora import _
 
 NAME = 'python-fedora'
-<<<<<<< HEAD
-VERSION = '0.2.99.10'
+VERSION = '0.2.99.11.1'
 DESCRIPTION = _('Python modules for interacting with Fedora services')
 LONG_DESCRIPTION = _('''
-=======
-VERSION = '0.2.99.11.1'
-DESCRIPTION = 'Python modules for interacting with Fedora services'
-LONG_DESCRIPTION = '''
->>>>>>> 7c591313
 The Fedora Project runs many different services.  These services help us to
 package software, develop new programs, and generally put together the distro.
 This package contains software that helps us do that.
