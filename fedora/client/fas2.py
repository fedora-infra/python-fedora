--- conflicted
+++ resolved
@@ -175,17 +175,14 @@
                 131739: 'gholms@fedoraproject.org',
                 # Tareq Al Jurf: taljurf.fedora@gmail.com
                 109863: 'taljurf@fedoraproject.org',
-<<<<<<< HEAD
-=======
                 # Josh Kayse: jokajak@gmail.com
                 148243: 'jokajak@fedoraproject.org',
                 # Behdad Esfahbod: fedora@behdad.org
                 100102: 'behdad@fedoraproject.org',
                 # Daniel Bruno: danielbrunos@gmail.com
                 101608: 'dbruno@fedoraproject.org',
->>>>>>> 70f297d7
-		# Beth Lynn Eicher: bethlynneicher@gmail.com
-		148706: 'bethlynn@fedoraproject.org',
+                # Beth Lynn Eicher: bethlynneicher@gmail.com
+                148706: 'bethlynn@fedoraproject.org',
                 }
         # A few people have an email account that is used in owners.list but
         # have setup a bugzilla account for their primary account system email
