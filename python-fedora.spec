--- conflicted
+++ resolved
@@ -65,14 +65,10 @@
 %{python_sitelib}/*
 
 %changelog
-<<<<<<< HEAD
 * Sat Jun 6 2009 Toshio Kuratomi <toshio@fedoraproject.org> - 0.3.13.1-1
 - Merge 0.3.12.1 and 0.3.13 releases together.
 
-* Wed May 13 2009 Toshio Kuratomi <toshio@fedoraproject.org> - 0.3.13-1
-=======
-* Wed June 04 2009 Toshio Kuratomi <toshio@fedoraproject.org> - 0.3.13-1
->>>>>>> 45780d31
+* Wed Jun 04 2009 Toshio Kuratomi <toshio@fedoraproject.org> - 0.3.13-1
 - New release.  Some new pkgdb API, defaultdict implementation, and a
   bugfix to response code from the shipped login controller.
 
